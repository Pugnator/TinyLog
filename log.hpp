--- conflicted
+++ resolved
@@ -1,229 +1,227 @@
-#pragma once
-
-/*! \file A simple logger implementation */
-
-#if !defined(__GNUC__) && !defined(__clang__)
-#error "Designed for GCC 13+ only"
-#endif
-
-#include <mutex>
-#include <iostream>
-#include <fstream>
-#include <filesystem>
-#include <memory>
-<<<<<<< HEAD
-=======
-#include <fmt/format.h>
-
-#if ((defined(WIN32) || defined(__MINGW32__) || defined(__MINGW64__)))
->>>>>>> 76d97a21
-#include <windows.h>
-#endif
-
-#ifdef __linux__
-#include <iostream>
-#endif
-
-//! Macross for simple usage.
-#define LOG(...) LOG_INFO(__VA_ARGS__)
-#define LOG_LEVEL(x) Log::get().set_level(x)
-#define LOG_INFO(...) Log::get().log(TraceSeverity::info, __VA_ARGS__)
-#define LOG_DEBUG(...) Log::get().log(TraceSeverity::debug, __VA_ARGS__)
-
-//! A tracer-type class enumerator.
-enum class TraceType
-{
-  devnull,
-  console,
-  file,
-#if defined(__ARM_EABI__)
-  uart,
-  swd,
-  rtt
-#endif
-};
-
-//! A tracer severity class enumerator.
-enum class TraceSeverity
-{
-  info = 1,
-  warning = 2,
-  error = 4,
-  critical = 8,
-  fatal = 16,
-  debug = 32
-};
-
-//! A tracer abstract interface.
-class Tracer
-{
-public:
-  virtual ~Tracer() {}
-  /**
-   * @brief Generic informational message
-   */
-  virtual void Info(const std::string &message) = 0;
-  /**
-   * @brief A message usually only needed for debug purposes.
-   */
-  virtual void Debug(const std::string &message) = 0;
-  /**
-   * @brief A warning an user should pay an attention to.
-   */
-  virtual void Warning(const std::string &message) = 0;
-  /**
-   * @brief  A problem that can cause the system or application to malfunction or produce incorrect results,
-   * but it does not necessarily bring the system or application down completely.
-   */
-  virtual void Error(const std::string &message) = 0;
-
-  /**
-   * @brief A serious problem that can cause significant impact to the system or application,
-   * but the system or application can still continue to function with some limitations or degradation of service.
-   */
-  virtual void Critical(const std::string &message) = 0;
-  /**
-   * @brief A problem that causes the system or application to crash or become completely non-functional.
-   */
-  virtual void Fatal(const std::string &message) = 0;
-};
-
-//! A file tracer. Logs messages to a file.
-class FileTracer : public Tracer
-{
-public:
-  FileTracer(const std::filesystem::path &filepath = "log.txt")
-  {
-    if (!file_handle_.is_open())
-    {
-      // what to do here?
-    }
-    file_handle_ = std::ofstream(filepath, std::ios::app);
-  }
-  void Info(const std::string &message) override;
-  void Debug(const std::string &message) override;
-  void Warning(const std::string &message) override;
-  void Error(const std::string &message) override;
-  void Critical(const std::string &message) override;
-  void Fatal(const std::string &message) override;
-
-private:
-  //! A handle to a filestream.
-  std::ofstream file_handle_;
-};
-
-//! A void tracer. Used when you want to silent all message or there is nowhere to output.
-class VoidTracer : public Tracer
-{
-public:
-  void Info(const std::string &message) override;
-  void Debug(const std::string &message) override;
-  void Warning(const std::string &message) override;
-  void Critical(const std::string &message) override;
-  void Error(const std::string &message) override;
-  void Fatal(const std::string &message) override;
-};
-
-//! A console/terminal tracer.
-class ConsoleTracer : public Tracer
-{
-public:
-  ConsoleTracer()
-  {
-    SetConsoleOutputCP(65001);
-    std_out_ = GetStdHandle(STD_OUTPUT_HANDLE);
-    if (std_out_ == INVALID_HANDLE_VALUE)
-    {
-      // what to do here?
-    }
-  }
-  void Info(const std::string &message) override;
-  void Debug(const std::string &message) override;
-  void Warning(const std::string &message) override;
-  void Critical(const std::string &message) override;
-  void Error(const std::string &message) override;
-  void Fatal(const std::string &message) override;
-
-private:
-  //! A handle to a terminal.
-  HANDLE std_out_;
-};
-
-//! A log singletone facade.
-class Log
-{
-public:
-  Log(Log const &) = delete;
-  void operator=(Log const &) = delete;
-
-  /**
-   * @brief Get an instance of a logger.
-   *
-   * @param type A desired tracer type.
-   * @return Log& A logger's singletone instance
-   */
-  static Log &get()
-  {
-    static Log instance;
-    return instance;
-  }
-
-  /**
-   * @brief A main logging entry point for an user.
-   *
-   * @tparam S
-   * @tparam Args
-   * @param severity a log message severity level
-   * @param format
-   * @param args
-   */
-  template <typename S, typename... Args>
-  void log(TraceSeverity severity, const S &format, Args &&...args)
-  {
-    if (!is_severity_enabled(severity))
-    {
-      // This channel is muted.
-      return;
-    }
-    std::string message = std::vformat(format, std::make_format_args(args...));
-    switch (severity)
-    {
-    case TraceSeverity::info:
-      instance_->Info(message);
-      break;
-    case TraceSeverity::debug:
-      instance_->Debug(message);
-      break;
-    default:
-      // not implemented yet
-      break;
-    }
-  }
-  /**
-   * @brief Set desired logger's level
-   *
-   * @param level A severity level.
-   */
-  void set_level(TraceSeverity level);
-
-  //! Configures enabled tracer.
-  void configure(TraceType lt);
-
-private:
-  //! Hidden singletone constructor.
-  Log();
-
-  /**
-   * @brief Checks against enable severity levels.
-   *
-   * @param level severity level to check.
-   * @return true if level is enabled.
-   * @return false if level is muted.
-   */
-  bool is_severity_enabled(TraceSeverity level);
-
-  //! Stores enabled severity level.
-  uint32_t logging_level_;
-  //! An instance of the actual worker tracer.
-  std::unique_ptr<Tracer> instance_;
-};
+#pragma once
+
+/*! \file A simple logger implementation */
+
+#if !defined(__GNUC__) && !defined(__clang__)
+#error "Designed for GCC 13+ only"
+#endif
+
+#include <mutex>
+#include <iostream>
+#include <fstream>
+#include <filesystem>
+#include <memory>
+#include <windows.h>
+
+
+#if ((defined(WIN32) || defined(__MINGW32__) || defined(__MINGW64__)))
+#include <windows.h>
+#endif
+
+#ifdef __linux__
+#include <iostream>
+#endif
+
+//! Macross for simple usage.
+#define LOG(...) LOG_INFO(__VA_ARGS__)
+#define LOG_LEVEL(x) Log::get().set_level(x)
+#define LOG_INFO(...) Log::get().log(TraceSeverity::info, __VA_ARGS__)
+#define LOG_DEBUG(...) Log::get().log(TraceSeverity::debug, __VA_ARGS__)
+
+//! A tracer-type class enumerator.
+enum class TraceType
+{
+  devnull,
+  console,
+  file,
+#if defined(__ARM_EABI__)
+  uart,
+  swd,
+  rtt
+#endif
+};
+
+//! A tracer severity class enumerator.
+enum class TraceSeverity
+{
+  info = 1,
+  warning = 2,
+  error = 4,
+  critical = 8,
+  fatal = 16,
+  debug = 32
+};
+
+//! A tracer abstract interface.
+class Tracer
+{
+public:
+  virtual ~Tracer() {}
+  /**
+   * @brief Generic informational message
+   */
+  virtual void Info(const std::string &message) = 0;
+  /**
+   * @brief A message usually only needed for debug purposes.
+   */
+  virtual void Debug(const std::string &message) = 0;
+  /**
+   * @brief A warning an user should pay an attention to.
+   */
+  virtual void Warning(const std::string &message) = 0;
+  /**
+   * @brief  A problem that can cause the system or application to malfunction or produce incorrect results,
+   * but it does not necessarily bring the system or application down completely.
+   */
+  virtual void Error(const std::string &message) = 0;
+
+  /**
+   * @brief A serious problem that can cause significant impact to the system or application,
+   * but the system or application can still continue to function with some limitations or degradation of service.
+   */
+  virtual void Critical(const std::string &message) = 0;
+  /**
+   * @brief A problem that causes the system or application to crash or become completely non-functional.
+   */
+  virtual void Fatal(const std::string &message) = 0;
+};
+
+//! A file tracer. Logs messages to a file.
+class FileTracer : public Tracer
+{
+public:
+  FileTracer(const std::filesystem::path &filepath = "log.txt")
+  {
+    if (!file_handle_.is_open())
+    {
+      // what to do here?
+    }
+    file_handle_ = std::ofstream(filepath, std::ios::app);
+  }
+  void Info(const std::string &message) override;
+  void Debug(const std::string &message) override;
+  void Warning(const std::string &message) override;
+  void Error(const std::string &message) override;
+  void Critical(const std::string &message) override;
+  void Fatal(const std::string &message) override;
+
+private:
+  //! A handle to a filestream.
+  std::ofstream file_handle_;
+};
+
+//! A void tracer. Used when you want to silent all message or there is nowhere to output.
+class VoidTracer : public Tracer
+{
+public:
+  void Info(const std::string &message) override;
+  void Debug(const std::string &message) override;
+  void Warning(const std::string &message) override;
+  void Critical(const std::string &message) override;
+  void Error(const std::string &message) override;
+  void Fatal(const std::string &message) override;
+};
+
+//! A console/terminal tracer.
+class ConsoleTracer : public Tracer
+{
+public:
+  ConsoleTracer()
+  {
+    SetConsoleOutputCP(65001);
+    std_out_ = GetStdHandle(STD_OUTPUT_HANDLE);
+    if (std_out_ == INVALID_HANDLE_VALUE)
+    {
+      // what to do here?
+    }
+  }
+  void Info(const std::string &message) override;
+  void Debug(const std::string &message) override;
+  void Warning(const std::string &message) override;
+  void Critical(const std::string &message) override;
+  void Error(const std::string &message) override;
+  void Fatal(const std::string &message) override;
+
+private:
+  //! A handle to a terminal.
+  HANDLE std_out_;
+};
+
+//! A log singletone facade.
+class Log
+{
+public:
+  Log(Log const &) = delete;
+  void operator=(Log const &) = delete;
+
+  /**
+   * @brief Get an instance of a logger.
+   *
+   * @param type A desired tracer type.
+   * @return Log& A logger's singletone instance
+   */
+  static Log &get()
+  {
+    static Log instance;
+    return instance;
+  }
+
+  /**
+   * @brief A main logging entry point for an user.
+   *
+   * @tparam S
+   * @tparam Args
+   * @param severity a log message severity level
+   * @param format
+   * @param args
+   */
+  template <typename S, typename... Args>
+  void log(TraceSeverity severity, const S &format, Args &&...args)
+  {
+    if (!is_severity_enabled(severity))
+    {
+      // This channel is muted.
+      return;
+    }
+    std::string message = std::vformat(format, std::make_format_args(args...));
+    switch (severity)
+    {
+    case TraceSeverity::info:
+      instance_->Info(message);
+      break;
+    case TraceSeverity::debug:
+      instance_->Debug(message);
+      break;
+    default:
+      // not implemented yet
+      break;
+    }
+  }
+  /**
+   * @brief Set desired logger's level
+   *
+   * @param level A severity level.
+   */
+  void set_level(TraceSeverity level);
+
+  //! Configures enabled tracer.
+  void configure(TraceType lt);
+
+private:
+  //! Hidden singletone constructor.
+  Log();
+
+  /**
+   * @brief Checks against enable severity levels.
+   *
+   * @param level severity level to check.
+   * @return true if level is enabled.
+   * @return false if level is muted.
+   */
+  bool is_severity_enabled(TraceSeverity level);
+
+  //! Stores enabled severity level.
+  uint32_t logging_level_;
+  //! An instance of the actual worker tracer.
+  std::unique_ptr<Tracer> instance_;
+};